name: rust-next

permissions:
  contents: read

on:
  schedule:
  - cron: '8 8 8 * *'

env:
  RUST_BACKTRACE: 1
  CARGO_TERM_COLOR: always
  CLICOLOR: 1

jobs:
  test:
    name: Test
    strategy:
      matrix:
        os: ["ubuntu-latest", "windows-latest", "macos-latest"]
        rust: ["stable", "beta"]
        include:
        - os: ubuntu-latest
          rust: "nightly"
    continue-on-error: ${{ matrix.rust != 'stable' }}
    runs-on: ${{ matrix.os }}
    steps:
    - name: Checkout repository
      uses: actions/checkout@v3
    - name: Install Rust
      uses: dtolnay/rust-toolchain@stable
      with:
        toolchain: ${{ matrix.rust }}
    - uses: Swatinem/rust-cache@v2
<<<<<<< HEAD
    - name: Build Debug
      run: cargo test --no-run
    - name: Test Debug
      run: cargo test
    - name: Build Release
      run: cargo test --no-run --release
    - name: Test Release
      run: cargo test --release
=======
    - name: Default features
      run: cargo test --workspace
    - name: All features
      run: cargo test --workspace --all-features
    - name: No-default features
      run: cargo test --workspace --no-default-features
  latest:
    name: "Check latest dependencies"
    runs-on: ubuntu-latest
    steps:
    - name: Checkout repository
      uses: actions/checkout@v3
    - name: Install Rust
      uses: dtolnay/rust-toolchain@stable
      with:
        toolchain: stable
    - uses: Swatinem/rust-cache@v2
    - name: Update dependencues
      run: cargo update
    - name: Default features
      run: cargo test --workspace --all-targets
    - name: All features
      run: cargo test --workspace --all-targets --all-features
    - name: No-default features
      run: cargo test --workspace --all-targets --no-default-features
>>>>>>> 52863872
<|MERGE_RESOLUTION|>--- conflicted
+++ resolved
@@ -32,7 +32,6 @@
       with:
         toolchain: ${{ matrix.rust }}
     - uses: Swatinem/rust-cache@v2
-<<<<<<< HEAD
     - name: Build Debug
       run: cargo test --no-run
     - name: Test Debug
@@ -41,13 +40,6 @@
       run: cargo test --no-run --release
     - name: Test Release
       run: cargo test --release
-=======
-    - name: Default features
-      run: cargo test --workspace
-    - name: All features
-      run: cargo test --workspace --all-features
-    - name: No-default features
-      run: cargo test --workspace --no-default-features
   latest:
     name: "Check latest dependencies"
     runs-on: ubuntu-latest
@@ -61,10 +53,11 @@
     - uses: Swatinem/rust-cache@v2
     - name: Update dependencues
       run: cargo update
-    - name: Default features
-      run: cargo test --workspace --all-targets
-    - name: All features
-      run: cargo test --workspace --all-targets --all-features
-    - name: No-default features
-      run: cargo test --workspace --all-targets --no-default-features
->>>>>>> 52863872
+    - name: Build Debug
+      run: cargo test --no-run
+    - name: Test Debug
+      run: cargo test
+    - name: Build Release
+      run: cargo test --no-run --release
+    - name: Test Release
+      run: cargo test --release