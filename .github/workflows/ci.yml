--- conflicted
+++ resolved
@@ -49,13 +49,9 @@
     - name: Build
       run: cargo test --workspace --no-run
     - name: Test
-<<<<<<< HEAD
-      run: cargo hack test --feature-powerset --exclude-features nightly --workspace
+      run: cargo hack test --each-feature --workspace --exclude-features nightly
     - name: Test Release
       run: cargo test --workspace --release
-=======
-      run: cargo hack test --each-feature --workspace
->>>>>>> 271edc6a
   msrv:
     name: "Check MSRV"
     runs-on: ubuntu-latest
@@ -69,11 +65,7 @@
     - uses: Swatinem/rust-cache@v2
     - uses: taiki-e/install-action@cargo-hack
     - name: Default features
-<<<<<<< HEAD
-      run: cargo hack check --feature-powerset --exclude-features nightly --locked --rust-version --ignore-private --workspace --all-targets
-=======
-      run: cargo hack check --each-feature --locked --rust-version --ignore-private --workspace --all-targets --keep-going
->>>>>>> 271edc6a
+      run: cargo hack check --each-feature --locked --rust-version --ignore-private --workspace --all-targets --keep-going --exclude-features nightly
   minimal-versions:
     name: Minimal versions
     runs-on: ubuntu-latest
@@ -91,11 +83,7 @@
     - name: Downgrade dependencies to minimal versions
       run: cargo +nightly generate-lockfile -Z minimal-versions
     - name: Compile with minimal versions
-<<<<<<< HEAD
-      run: cargo +stable check --workspace --locked
-=======
-      run: cargo +stable check --workspace --all-features --locked --keep-going
->>>>>>> 271edc6a
+      run: cargo +stable check --workspace --locked --keep-going
   lockfile:
     runs-on: ubuntu-latest
     steps:
@@ -122,11 +110,7 @@
     - name: Check documentation
       env:
         RUSTDOCFLAGS: -D warnings
-<<<<<<< HEAD
-      run: cargo doc --workspace --no-deps --document-private-items
-=======
-      run: cargo doc --workspace --all-features --no-deps --document-private-items --keep-going
->>>>>>> 271edc6a
+      run: cargo doc --workspace --no-deps --document-private-items --keep-going
   rustfmt:
     name: rustfmt
     runs-on: ubuntu-latest
@@ -172,11 +156,7 @@
         sarif_file: clippy-results.sarif
         wait-for-processing: true
     - name: Report status
-<<<<<<< HEAD
-      run: cargo clippy --workspace --all-targets -- -D warnings --allow deprecated
-=======
-      run: cargo clippy --workspace --all-features --all-targets --keep-going -- -D warnings --allow deprecated
->>>>>>> 271edc6a
+      run: cargo clippy --workspace --all-targets --keep-going -- -D warnings --allow deprecated
   coverage:
     name: Coverage
     runs-on: ubuntu-latest
