name: CI

permissions:
  contents: read

on:
  pull_request:
  push:
    branches:
    - master

env:
  RUST_BACKTRACE: 1
  CARGO_TERM_COLOR: always
  CLICOLOR: 1

concurrency:
  group: "${{ github.workflow }}-${{ github.ref }}"
  cancel-in-progress: true

jobs:
  ci:
    permissions:
      contents: none
    name: CI
    needs: [test, msrv, lockfile, docs, rustfmt, clippy]
    runs-on: ubuntu-latest
    if: "always()"
    steps:
      - name: Failed
        run: exit 1
        if: "contains(needs.*.result, 'failure') || contains(needs.*.result, 'cancelled') || contains(needs.*.result, 'skipped')"
  test:
    name: Test
    strategy:
      matrix:
        os: ["ubuntu-latest", "windows-latest", "macos-14"]
        rust: ["stable"]
    continue-on-error: ${{ matrix.rust != 'stable' }}
    runs-on: ${{ matrix.os }}
    steps:
    - name: Checkout repository
      uses: actions/checkout@v4
    - name: Install Rust
      uses: dtolnay/rust-toolchain@stable
      with:
        toolchain: ${{ matrix.rust }}
    - uses: Swatinem/rust-cache@v2
<<<<<<< HEAD
    - name: Build Debug
      run: cargo test --no-run
    - name: Test Debug
      run: cargo test
    - name: Build Release
      run: cargo test --no-run --release
    - name: Test Release
      run: cargo test --release
  msrv:
    name: "Check MSRV: 1.72"
=======
    - uses: taiki-e/install-action@cargo-hack
    - name: Build
      run: cargo test --workspace --no-run
    - name: Test
      run: cargo hack test --feature-powerset --workspace
  msrv:
    name: "Check MSRV"
>>>>>>> afd27559
    runs-on: ubuntu-latest
    steps:
    - name: Checkout repository
      uses: actions/checkout@v4
    - name: Install Rust
      uses: dtolnay/rust-toolchain@stable
      with:
<<<<<<< HEAD
        toolchain: "1.72"  # MSRV
=======
        toolchain: stable
>>>>>>> afd27559
    - uses: Swatinem/rust-cache@v2
    - uses: taiki-e/install-action@cargo-hack
    - name: Default features
<<<<<<< HEAD
      run: cargo check --workspace --all-targets
    - name: No-default features
      run: cargo check --workspace --all-targets --no-default-features
    - name: Release
      run: cargo check --workspace --all-targets --release
=======
      run: cargo hack check --feature-powerset --locked --rust-version --ignore-private --workspace --all-targets
>>>>>>> afd27559
  lockfile:
    runs-on: ubuntu-latest
    steps:
    - name: Checkout repository
      uses: actions/checkout@v4
    - name: Install Rust
      uses: dtolnay/rust-toolchain@stable
      with:
        toolchain: stable
    - uses: Swatinem/rust-cache@v2
    - name: "Is lockfile updated?"
      run: cargo update --workspace --locked
  docs:
    name: Docs
    runs-on: ubuntu-latest
    steps:
    - name: Checkout repository
      uses: actions/checkout@v4
    - name: Install Rust
      uses: dtolnay/rust-toolchain@stable
      with:
        toolchain: "1.76"  # STABLE
    - uses: Swatinem/rust-cache@v2
    - name: Check documentation
      env:
        RUSTDOCFLAGS: -D warnings
      run: cargo doc --workspace --no-deps --document-private-items
  rustfmt:
    name: rustfmt
    runs-on: ubuntu-latest
    steps:
    - name: Checkout repository
      uses: actions/checkout@v4
    - name: Install Rust
      uses: dtolnay/rust-toolchain@stable
      with:
        toolchain: "1.76"  # STABLE
        components: rustfmt
    - uses: Swatinem/rust-cache@v2
    - name: Check formatting
      run: cargo fmt --all -- --check
  clippy:
    name: clippy
    runs-on: ubuntu-latest
    permissions:
      security-events: write # to upload sarif results
    steps:
    - name: Checkout repository
      uses: actions/checkout@v4
    - name: Install Rust
      uses: dtolnay/rust-toolchain@stable
      with:
<<<<<<< HEAD
        toolchain: "1.72"  # MSRV
=======
        toolchain: "1.76"  # STABLE
>>>>>>> afd27559
        components: clippy
    - uses: Swatinem/rust-cache@v2
    - name: Install SARIF tools
      run: cargo install clippy-sarif --locked
    - name: Install SARIF tools
      run: cargo install sarif-fmt --locked
    - name: Check
      run: >
        cargo clippy --workspace --all-targets --message-format=json -- -D warnings --allow deprecated
        | clippy-sarif
        | tee clippy-results.sarif
        | sarif-fmt
      continue-on-error: true
    - name: Upload
      uses: github/codeql-action/upload-sarif@v3
      with:
        sarif_file: clippy-results.sarif
        wait-for-processing: true
    - name: Report status
<<<<<<< HEAD
      run: cargo clippy --workspace --all-targets -- -D warnings --allow deprecated
=======
      run: cargo clippy --workspace --all-features --all-targets -- -D warnings --allow deprecated
  coverage:
    name: Coverage
    runs-on: ubuntu-latest
    steps:
    - name: Checkout repository
      uses: actions/checkout@v4
    - name: Install Rust
      uses: dtolnay/rust-toolchain@stable
      with:
        toolchain: stable
    - uses: Swatinem/rust-cache@v2
    - name: Install cargo-tarpaulin
      run: cargo install cargo-tarpaulin
    - name: Gather coverage
      run: cargo tarpaulin --output-dir coverage --out lcov
    - name: Publish to Coveralls
      uses: coverallsapp/github-action@master
      with:
        github-token: ${{ secrets.GITHUB_TOKEN }}
>>>>>>> afd27559
<|MERGE_RESOLUTION|>--- conflicted
+++ resolved
@@ -10,7 +10,6 @@
     - master
 
 env:
-  RUST_BACKTRACE: 1
   CARGO_TERM_COLOR: always
   CLICOLOR: 1
 
@@ -46,26 +45,13 @@
       with:
         toolchain: ${{ matrix.rust }}
     - uses: Swatinem/rust-cache@v2
-<<<<<<< HEAD
-    - name: Build Debug
-      run: cargo test --no-run
-    - name: Test Debug
-      run: cargo test
-    - name: Build Release
-      run: cargo test --no-run --release
-    - name: Test Release
-      run: cargo test --release
-  msrv:
-    name: "Check MSRV: 1.72"
-=======
     - uses: taiki-e/install-action@cargo-hack
     - name: Build
       run: cargo test --workspace --no-run
     - name: Test
-      run: cargo hack test --feature-powerset --workspace
+      run: cargo hack test --feature-powerset --exclude-features nightly --workspace
   msrv:
     name: "Check MSRV"
->>>>>>> afd27559
     runs-on: ubuntu-latest
     steps:
     - name: Checkout repository
@@ -73,23 +59,11 @@
     - name: Install Rust
       uses: dtolnay/rust-toolchain@stable
       with:
-<<<<<<< HEAD
-        toolchain: "1.72"  # MSRV
-=======
         toolchain: stable
->>>>>>> afd27559
     - uses: Swatinem/rust-cache@v2
     - uses: taiki-e/install-action@cargo-hack
     - name: Default features
-<<<<<<< HEAD
-      run: cargo check --workspace --all-targets
-    - name: No-default features
-      run: cargo check --workspace --all-targets --no-default-features
-    - name: Release
-      run: cargo check --workspace --all-targets --release
-=======
-      run: cargo hack check --feature-powerset --locked --rust-version --ignore-private --workspace --all-targets
->>>>>>> afd27559
+      run: cargo hack check --feature-powerset --exclude-features nightly --locked --rust-version --ignore-private --workspace --all-targets
   lockfile:
     runs-on: ubuntu-latest
     steps:
@@ -142,11 +116,7 @@
     - name: Install Rust
       uses: dtolnay/rust-toolchain@stable
       with:
-<<<<<<< HEAD
-        toolchain: "1.72"  # MSRV
-=======
         toolchain: "1.76"  # STABLE
->>>>>>> afd27559
         components: clippy
     - uses: Swatinem/rust-cache@v2
     - name: Install SARIF tools
@@ -166,10 +136,7 @@
         sarif_file: clippy-results.sarif
         wait-for-processing: true
     - name: Report status
-<<<<<<< HEAD
       run: cargo clippy --workspace --all-targets -- -D warnings --allow deprecated
-=======
-      run: cargo clippy --workspace --all-features --all-targets -- -D warnings --allow deprecated
   coverage:
     name: Coverage
     runs-on: ubuntu-latest
@@ -188,5 +155,4 @@
     - name: Publish to Coveralls
       uses: coverallsapp/github-action@master
       with:
-        github-token: ${{ secrets.GITHUB_TOKEN }}
->>>>>>> afd27559
+        github-token: ${{ secrets.GITHUB_TOKEN }}