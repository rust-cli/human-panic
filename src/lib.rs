//! Panic messages for humans
//!
//! Handles panics by calling
//! [`std::panic::set_hook`](https://doc.rust-lang.org/std/panic/fn.set_hook.html)
//! to make errors nice for humans.
//!
//! ## Why?
//! When you're building a CLI, polish is super important. Even though Rust is
//! pretty great at safety, it's not unheard of to access the wrong index in a
//! vector or have an assert fail somewhere.
//!
//! When an error eventually occurs, you probably will want to know about it. So
//! instead of just providing an error message on the command line, we can create a
//! call to action for people to submit a report.
//!
//! This should empower people to engage in communication, lowering the chances
//! people might get frustrated. And making it easier to figure out what might be
//! causing bugs.
//!
//! ### Default Output
//!
//! ```txt
//! thread 'main' panicked at 'oops', examples/main.rs:2:3
//! note: Run with `RUST_BACKTRACE=1` for a backtrace.
//! ```
//!
//! ### Human-Panic Output
//!
//! ```txt
//! Well, this is embarrassing.
//!
//! human-panic had a problem and crashed. To help us diagnose the problem you can send us a crash report.
//!
//! We have generated a report file at "/var/folders/zw/bpfvmq390lv2c6gn_6byyv0w0000gn/T/report-8351cad6-d2b5-4fe8-accd-1fcbf4538792.toml". Submit an issue or email with the subject of "human-panic Crash Report" and include the report as an attachment.
//!
//! - Homepage: https://github.com/rust-ci/human-panic
//! - Authors: Yoshua Wuyts <yoshuawuyts@gmail.com>
//!
//! We take privacy seriously, and do not perform any automated error collection. In order to improve the software, we rely on people to submit reports.
//!
//! Thank you kindly!

#![cfg_attr(feature = "nightly", feature(panic_info_message))]
#![cfg_attr(docsrs, feature(doc_auto_cfg))]
#![warn(clippy::print_stderr)]
#![warn(clippy::print_stdout)]
<<<<<<< HEAD

pub mod report;
use report::{Method, Report};

use std::borrow::Cow;
use std::io::Result as IoResult;
#[allow(deprecated)]
use std::panic::PanicInfo;
use std::path::{Path, PathBuf};

/// A convenient metadata struct that describes a crate
///
/// See [`metadata!`]
pub struct Metadata {
    name: Cow<'static, str>,
    version: Cow<'static, str>,
    authors: Option<Cow<'static, str>>,
    homepage: Option<Cow<'static, str>>,
    support: Option<Cow<'static, str>>,
}

impl Metadata {
    /// See [`metadata!`]
    pub fn new(name: impl Into<Cow<'static, str>>, version: impl Into<Cow<'static, str>>) -> Self {
        Self {
            name: name.into(),
            version: version.into(),
            authors: None,
            homepage: None,
            support: None,
        }
    }

    /// The list of authors of the crate
    pub fn authors(mut self, value: impl Into<Cow<'static, str>>) -> Self {
        let value = value.into();
        if !value.is_empty() {
            self.authors = value.into();
        }
        self
    }

    /// The URL of the crate's website
    pub fn homepage(mut self, value: impl Into<Cow<'static, str>>) -> Self {
        let value = value.into();
        if !value.is_empty() {
            self.homepage = value.into();
        }
        self
    }

    /// The support information
    pub fn support(mut self, value: impl Into<Cow<'static, str>>) -> Self {
        let value = value.into();
        if !value.is_empty() {
            self.support = value.into();
        }
        self
    }
}

/// Initialize [`Metadata`]
#[macro_export]
macro_rules! metadata {
    () => {{
        $crate::Metadata::new(env!("CARGO_PKG_NAME"), env!("CARGO_PKG_VERSION"))
            .authors(env!("CARGO_PKG_AUTHORS").replace(":", ", "))
            .homepage(env!("CARGO_PKG_HOMEPAGE"))
    }};
}

/// `human-panic` initialisation macro
///
/// You can either call this macro with no arguments `setup_panic!()` or
/// with a Metadata struct, if you don't want the error message to display
/// the values used in your `Cargo.toml` file.
///
/// The Metadata struct can't implement `Default` because of orphan rules, which
/// means you need to provide all fields for initialisation.
///
/// The macro should be called from within a function, for example as the first line of the
/// `main()` function of the program.
///
/// ```
/// use human_panic::setup_panic;
/// use human_panic::Metadata;
///
/// setup_panic!(Metadata::new(env!("CARGO_PKG_NAME"), env!("CARGO_PKG_VERSION"))
///     .authors("My Company Support <support@mycompany.com>")
///     .homepage("support.mycompany.com")
///     .support("- Open a support request by email to support@mycompany.com")
/// );
/// ```
#[macro_export]
macro_rules! setup_panic {
    ($meta:expr) => {{
        $crate::setup_panic(|| $meta);
    }};

    () => {
        $crate::setup_panic!($crate::metadata!());
    };
}

#[doc(hidden)]
pub fn setup_panic(meta: impl Fn() -> Metadata) {
    #![allow(deprecated)]

    #[allow(unused_imports)]
    use std::panic;

    match PanicStyle::default() {
        PanicStyle::Debug => {}
        PanicStyle::Human => {
            let meta = meta();

            panic::set_hook(Box::new(move |info: &PanicInfo<'_>| {
                let file_path = handle_dump(&meta, info);
                print_msg(file_path, &meta)
                    .expect("human-panic: printing error message to console failed");
            }));
        }
    }
}

/// Style of panic to be used
#[non_exhaustive]
#[derive(Copy, Clone, PartialEq, Eq)]
pub enum PanicStyle {
    /// Normal panic
    Debug,
    /// Human-formatted panic
    Human,
}

impl Default for PanicStyle {
    fn default() -> Self {
        if cfg!(debug_assertions) {
            PanicStyle::Debug
        } else {
            match ::std::env::var("RUST_BACKTRACE") {
                Ok(_) => PanicStyle::Debug,
                Err(_) => PanicStyle::Human,
            }
        }
    }
}

/// Utility function that prints a message to our human users
#[cfg(feature = "color")]
pub fn print_msg<P: AsRef<Path>>(file_path: Option<P>, meta: &Metadata) -> IoResult<()> {
    use std::io::Write as _;

    let stderr = anstream::stderr();
    let mut stderr = stderr.lock();

    write!(stderr, "{}", anstyle::AnsiColor::Red.render_fg())?;
    write_msg(&mut stderr, file_path, meta)?;
    write!(stderr, "{}", anstyle::Reset.render())?;

    Ok(())
}

#[cfg(not(feature = "color"))]
pub fn print_msg<P: AsRef<Path>>(file_path: Option<P>, meta: &Metadata) -> IoResult<()> {
    let stderr = std::io::stderr();
    let mut stderr = stderr.lock();

    write_msg(&mut stderr, file_path, meta)?;

    Ok(())
}

fn write_msg<P: AsRef<Path>>(
    buffer: &mut impl std::io::Write,
    file_path: Option<P>,
    meta: &Metadata,
) -> IoResult<()> {
    let Metadata {
        name,
        authors,
        homepage,
        support,
        ..
    } = meta;

    writeln!(buffer, "Well, this is embarrassing.\n")?;
    writeln!(
        buffer,
        "{name} had a problem and crashed. To help us diagnose the \
     problem you can send us a crash report.\n"
    )?;
    writeln!(
        buffer,
        "We have generated a report file at \"{}\". Submit an \
     issue or email with the subject of \"{} Crash Report\" and include the \
     report as an attachment.\n",
        match file_path {
            Some(fp) => format!("{}", fp.as_ref().display()),
            None => "<Failed to store file to disk>".to_owned(),
        },
        name
    )?;

    if let Some(homepage) = homepage {
        writeln!(buffer, "- Homepage: {homepage}")?;
    }
    if let Some(authors) = authors {
        writeln!(buffer, "- Authors: {authors}")?;
    }
    if let Some(support) = support {
        writeln!(buffer, "\nTo submit the crash report:\n\n{support}")?;
    }
    writeln!(
        buffer,
        "\nWe take privacy seriously, and do not perform any \
     automated error collection. In order to improve the software, we rely on \
     people to submit reports.\n"
    )?;
    writeln!(buffer, "Thank you kindly!")?;

    Ok(())
}

/// Utility function which will handle dumping information to disk
#[allow(deprecated)]
pub fn handle_dump(meta: &Metadata, panic_info: &PanicInfo<'_>) -> Option<PathBuf> {
    let mut expl = String::new();

    #[cfg(feature = "nightly")]
    let message = panic_info.message().map(|m| format!("{}", m));

    #[cfg(not(feature = "nightly"))]
    let message = match (
        panic_info.payload().downcast_ref::<&str>(),
        panic_info.payload().downcast_ref::<String>(),
    ) {
        (Some(s), _) => Some((*s).to_owned()),
        (_, Some(s)) => Some(s.to_owned()),
        (None, None) => None,
    };

    let cause = match message {
        Some(m) => m,
        None => "Unknown".into(),
    };

    match panic_info.location() {
        Some(location) => expl.push_str(&format!(
            "Panic occurred in file '{}' at line {}\n",
            location.file(),
            location.line()
        )),
        None => expl.push_str("Panic location unknown.\n"),
    }

    let report = Report::new(&meta.name, &meta.version, Method::Panic, expl, cause);

    if let Ok(f) = report.persist() {
        Some(f)
    } else {
        use std::io::Write as _;
        let stderr = std::io::stderr();
        let mut stderr = stderr.lock();

        let _ = writeln!(
            stderr,
            "{}",
            report
                .serialize()
                .expect("only doing toml compatible types")
        );
        None
    }
}
=======
#![allow(non_snake_case)] // TODO: Delete me

#[doc = include_str!("../README.md")]
#[cfg(doctest)]
pub struct ReadmeDoctests;
>>>>>>> d159ec52
<|MERGE_RESOLUTION|>--- conflicted
+++ resolved
@@ -44,7 +44,10 @@
 #![cfg_attr(docsrs, feature(doc_auto_cfg))]
 #![warn(clippy::print_stderr)]
 #![warn(clippy::print_stdout)]
-<<<<<<< HEAD
+
+#[doc = include_str!("../README.md")]
+#[cfg(doctest)]
+pub struct ReadmeDoctests;
 
 pub mod report;
 use report::{Method, Report};
@@ -319,11 +322,4 @@
         );
         None
     }
-}
-=======
-#![allow(non_snake_case)] // TODO: Delete me
-
-#[doc = include_str!("../README.md")]
-#[cfg(doctest)]
-pub struct ReadmeDoctests;
->>>>>>> d159ec52
+}