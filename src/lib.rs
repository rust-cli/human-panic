#![cfg_attr(feature = "nightly", deny(missing_docs))]
#![cfg_attr(feature = "nightly", feature(external_doc))]
#![cfg_attr(feature = "nightly", doc(include = "../README.md"))]

extern crate backtrace;
#[macro_use]
extern crate failure;
#[macro_use]
extern crate serde_derive;
extern crate termcolor;

mod report;
use report::{Method, Report};

<<<<<<< HEAD
=======
use failure::Error as FailError;
use std::borrow::Cow;
>>>>>>> 54fecbb7
use std::io::{Result as IoResult, Write};
use std::panic::PanicInfo;
use std::path::{Path, PathBuf};
use termcolor::{BufferWriter, Color, ColorChoice, ColorSpec, WriteColor};

/// A convenient metadata struct that describes a crate
pub struct Metadata {
  /// The crate version
  pub version: Cow<'static, str>,
  /// The crate name
  pub name: Cow<'static, str>,
  /// The list of authors of the crate
  pub authors: Cow<'static, str>,
  /// The URL of the crate's website
  pub homepage: Cow<'static, str>,
}

/// Setup the human panic hook that will make all panics
/// as beautiful as your shitty code.
#[macro_export]
macro_rules! setup_panic {
  () => {
    use human_panic::*;
    use std::panic::{self, PanicInfo};

    let meta = Metadata {
      version: env!("CARGO_PKG_VERSION").into(),
      name: env!("CARGO_PKG_NAME").into(),
      authors: env!("CARGO_PKG_AUTHORS").replace(":", ", ").into(),
      homepage: env!("CARGO_PKG_HOMEPAGE").into(),
    };

    panic::set_hook(Box::new(move |info: &PanicInfo| {
      let file_path = handle_dump(&meta, info);

      print_msg(&file_path, &meta)
        .expect("human-panic: printing error message to console failed");
    }));
  };
}

/// Utility function that prints a message to our human users
pub fn print_msg<P: AsRef<Path>>(
  file_path: Option<P>,
  meta: &Metadata,
) -> IoResult<()> {
  let (_version, name, authors, homepage) =
    (&meta.version, &meta.name, &meta.authors, &meta.homepage);

  let stderr = BufferWriter::stderr(ColorChoice::Auto);
  let mut buffer = stderr.buffer();
  buffer.set_color(ColorSpec::new().set_fg(Some(Color::Red)))?;

  writeln!(&mut buffer, "Well, this is embarrassing.\n")?;
  writeln!(
    &mut buffer,
    "{} had a problem and crashed. To help us diagnose the \
     problem you can send us a crash report.\n",
    name
  )?;
  writeln!(
    &mut buffer,
    "We have generated a report file at \"{}\". Submit an \
     issue or email with the subject of \"{} Crash Report\" and include the \
     report as an attachment.\n",
    match file_path {
      Some(fp) => format!("{}", fp.as_ref().display()),
      None => format!("<Failed to store file to disk>"),
    },
    name
  )?;

  if !homepage.is_empty() {
    writeln!(&mut buffer, "- Homepage: {}", homepage)?;
  }
  if !authors.is_empty() {
    writeln!(&mut buffer, "- Authors: {}", authors)?;
  }
  writeln!(
    &mut buffer,
    "\nWe take privacy seriously, and do not perform any \
     automated error collection. In order to improve the software, we rely on \
     people to submit reports.\n"
  )?;
  writeln!(&mut buffer, "Thank you kindly!")?;

  stderr.print(&buffer).unwrap();
  Ok(())
}

/// Utility function which will handle dumping information to disk
pub fn handle_dump(meta: &Metadata, panic_info: &PanicInfo) -> Option<PathBuf> {
  let mut expl = String::new();

  let payload = panic_info.payload().downcast_ref::<&str>();
  if let Some(payload) = payload {
    expl.push_str(&format!("Cause: {}. ", &payload));
  }

  match panic_info.location() {
    Some(location) => expl.push_str(&format!(
      "Panic occurred in file '{}' at line {}\n",
      location.file(),
      location.line()
    )),
    None => expl.push_str("Panic location unknown.\n"),
  }

  let report = Report::new(&meta.name, &meta.version, Method::Panic, expl);

  match report.persist() {
    Ok(f) => Some(f),
    Err(_) => {
      eprintln!("{}", report.serialize().unwrap());
      None
    }
  }
}<|MERGE_RESOLUTION|>--- conflicted
+++ resolved
@@ -12,11 +12,7 @@
 mod report;
 use report::{Method, Report};
 
-<<<<<<< HEAD
-=======
-use failure::Error as FailError;
 use std::borrow::Cow;
->>>>>>> 54fecbb7
 use std::io::{Result as IoResult, Write};
 use std::panic::PanicInfo;
 use std::path::{Path, PathBuf};
