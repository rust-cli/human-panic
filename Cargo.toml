--- conflicted
+++ resolved
@@ -6,7 +6,7 @@
 resolver = "2"
 
 [workspace.package]
-repository = "REPOSITORY"
+repository = "https://github.com/rust-cli/human-panic"
 license = "MIT OR Apache-2.0"
 edition = "2021"
 rust-version = "1.74"  # MSRV
@@ -89,22 +89,13 @@
 zero_sized_map_values = "warn"
 
 [package]
-<<<<<<< HEAD
 name = "human-panic"
 version = "2.0.1"
 description = "Panic messages for humans"
-repository = "https://github.com/rust-cli/human-panic"
 homepage = "https://github.com/rust-cli/human-panic"
 categories = ["command-line-interface"]
 keywords = ["cli", "panic"]
-=======
-name = "PROJECT"
-version = "0.0.1"
-description = "DESCRIPTION"
-categories = []
-keywords = []
 repository.workspace = true
->>>>>>> 87d9ae55
 license.workspace = true
 edition.workspace = true
 rust-version.workspace = true
