[workspace]
members = [
  "tests/single-panic",
  "tests/custom-panic",
]
resolver = "2"

[workspace.package]
license = "MIT OR Apache-2.0"
edition = "2021"
rust-version = "1.72"  # MSRV
include = [
  "build.rs",
  "src/**/*",
  "Cargo.toml",
  "Cargo.lock",
  "LICENSE*",
  "README.md",
  "benches/**/*",
  "examples/**/*"
]

<<<<<<< HEAD
=======
[workspace.lints.rust]
rust_2018_idioms = "warn"
unreachable_pub = "warn"
unsafe_op_in_unsafe_fn = "warn"
unused_lifetimes = "warn"
unused_macro_rules = "warn"
unused_qualifications = "warn"

[workspace.lints.clippy]
bool_assert_comparison = "allow"
branches_sharing_code = "allow"
checked_conversions = "warn"
collapsible_else_if = "allow"
create_dir = "warn"
dbg_macro = "warn"
debug_assert_with_mut_call = "warn"
doc_markdown = "warn"
empty_enum = "warn"
enum_glob_use = "warn"
exhaustive_enums = "warn"
exhaustive_structs = "warn"
exit = "warn"
expl_impl_clone_on_copy = "warn"
explicit_deref_methods = "warn"
explicit_into_iter_loop = "warn"
fallible_impl_from = "warn"
filter_map_next = "warn"
flat_map_option = "warn"
float_cmp_const = "warn"
fn_params_excessive_bools = "warn"
from_iter_instead_of_collect = "warn"
if_same_then_else = "allow"
implicit_clone = "warn"
imprecise_flops = "warn"
inconsistent_struct_constructor = "warn"
inefficient_to_string = "warn"
infinite_loop = "warn"
invalid_upcast_comparisons = "warn"
items_after_statements = "warn"
large_digit_groups = "warn"
large_stack_arrays = "warn"
large_types_passed_by_value = "warn"
let_and_return = "allow"  # sometimes good to name what you are returning
linkedlist = "warn"
lossy_float_literal = "warn"
macro_use_imports = "warn"
match_wildcard_for_single_variants = "warn"
mem_forget = "warn"
mutex_integer = "warn"
needless_continue = "warn"
needless_for_each = "warn"
negative_feature_names = "warn"
path_buf_push_overwrite = "warn"
ptr_as_ptr = "warn"
rc_mutex = "warn"
redundant_feature_names = "warn"
ref_option_ref = "warn"
rest_pat_in_fully_bound_structs = "warn"
same_functions_in_if_condition = "warn"
self_named_module_files = "warn"
semicolon_if_nothing_returned = "warn"
single_match_else = "warn"
str_to_string = "warn"
string_add = "warn"
string_add_assign = "warn"
string_lit_as_bytes = "warn"
string_to_string = "warn"
todo = "warn"
trait_duplication_in_bounds = "warn"
unwrap_used = "warn"
verbose_file_reads = "warn"
wildcard_imports = "warn"
zero_sized_map_values = "warn"
>>>>>>> afd27559

[package]
name = "human-panic"
version = "1.2.3"
description = "Panic messages for humans"
repository = "https://github.com/rust-cli/human-panic"
homepage = "https://github.com/rust-cli/human-panic"
categories = ["command-line-interface"]
keywords = ["cli", "panic"]
license.workspace = true
edition.workspace = true
rust-version.workspace = true
include.workspace = true

[package.metadata.docs.rs]
all-features = true
rustdoc-args = ["--cfg", "docsrs"]

[package.metadata.release]
pre-release-replacements = [
  {file="CHANGELOG.md", search="Unreleased", replace="{{version}}", min=1},
  {file="CHANGELOG.md", search="\\.\\.\\.HEAD", replace="...{{tag_name}}", exactly=1},
  {file="CHANGELOG.md", search="ReleaseDate", replace="{{date}}", min=1},
  {file="CHANGELOG.md", search="<!-- next-header -->", replace="<!-- next-header -->\n## [Unreleased] - ReleaseDate\n", exactly=1},
  {file="CHANGELOG.md", search="<!-- next-url -->", replace="<!-- next-url -->\n[Unreleased]: https://github.com/rust-cli/human-panic/compare/{{tag_name}}...HEAD", exactly=1},
]

[features]
default = ["color"]
nightly = []
color = ["dep:anstyle", "dep:anstream"]

[dependencies]
<<<<<<< HEAD
anstyle = { version = "1.0.0", optional = true }
anstream = { version = "0.6.7", optional = true }
uuid = { version = "1.3.0", features = ["v4"], default-features = false }
serde_derive = "1.0.152"
toml = { version = "0.8.8", default-features = false, features = ["display"] }
serde = "1.0.152"
os_info = "3.6.0"
backtrace = "0.3.67"
=======

[dev-dependencies]
automod = "1.0.14"

[lints]
workspace = true
>>>>>>> afd27559
<|MERGE_RESOLUTION|>--- conflicted
+++ resolved
@@ -20,8 +20,6 @@
   "examples/**/*"
 ]
 
-<<<<<<< HEAD
-=======
 [workspace.lints.rust]
 rust_2018_idioms = "warn"
 unreachable_pub = "warn"
@@ -95,7 +93,6 @@
 verbose_file_reads = "warn"
 wildcard_imports = "warn"
 zero_sized_map_values = "warn"
->>>>>>> afd27559
 
 [package]
 name = "human-panic"
@@ -129,7 +126,6 @@
 color = ["dep:anstyle", "dep:anstream"]
 
 [dependencies]
-<<<<<<< HEAD
 anstyle = { version = "1.0.0", optional = true }
 anstream = { version = "0.6.7", optional = true }
 uuid = { version = "1.3.0", features = ["v4"], default-features = false }
@@ -138,11 +134,6 @@
 serde = "1.0.152"
 os_info = "3.6.0"
 backtrace = "0.3.67"
-=======
-
-[dev-dependencies]
-automod = "1.0.14"
 
 [lints]
-workspace = true
->>>>>>> afd27559
+workspace = true